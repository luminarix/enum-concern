name: PHPStan

on:
  push:
    paths:
      - '**.php'
      - 'phpstan.neon.dist'
      - '.github/workflows/phpstan.yml'
  pull_request:
    paths:
      - '**.php'
      - 'phpstan.neon.dist'
      - '.github/workflows/phpstan.yml'

jobs:
  phpstan:
    name: phpstan
    runs-on: ubuntu-latest
    timeout-minutes: 5
    steps:
      - uses: actions/checkout@v4

      - name: Setup PHP
        uses: shivammathur/setup-php@v2
        with:
          php-version: '8.3'
          coverage: none
          tools: phpstan,composer-dependency-analyser

      - name: Remove development dependencies
        run: |
          jq -r '."require-dev" | keys[]' composer.json \
            | xargs -- composer remove --no-interaction --dev --no-update --no-plugins --no-scripts

      - name: Install composer dependencies
        uses: ramsey/composer-install@v3

      - name: Run PHPStan
<<<<<<< HEAD
        run: |
          composer require --dev pestphp/pest
          phpstan
=======
        run: phpstan

      - name: Run Composer Dependency Analyser
        run: |
          composer require --dev shipmonk/composer-dependency-analyser
          composer exec -- composer-dependency-analyser
>>>>>>> 06934093
<|MERGE_RESOLUTION|>--- conflicted
+++ resolved
@@ -36,15 +36,11 @@
         uses: ramsey/composer-install@v3
 
       - name: Run PHPStan
-<<<<<<< HEAD
         run: |
           composer require --dev pestphp/pest
           phpstan
-=======
-        run: phpstan
 
       - name: Run Composer Dependency Analyser
         run: |
           composer require --dev shipmonk/composer-dependency-analyser
-          composer exec -- composer-dependency-analyser
->>>>>>> 06934093
+          composer exec -- composer-dependency-analyser